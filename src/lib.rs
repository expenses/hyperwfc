--- conflicted
+++ resolved
@@ -79,11 +79,7 @@
         .collect()
 }
 
-<<<<<<< HEAD
-fn execute_root_node(
-=======
 fn execute_root_node<'a>(
->>>>>>> 5c183d31
     root: Node<Replace>,
     state: &mut Array2D<&mut [u8]>,
     rng: &mut SmallRng,
@@ -109,7 +105,6 @@
         interactions.push(replacment_interactions);
     }
 
-<<<<<<< HEAD
     dbg!(&interactions);
 
     let mut inter = Vec::new();
@@ -124,8 +119,6 @@
         inter.push(i_inter);
     }
 
-=======
->>>>>>> 5c183d31
     let unique_values = get_unique_values(&state.inner);
 
     replaces.par_iter_mut().for_each(|rep| {
@@ -412,11 +405,7 @@
 
             let to = &rep.permutations[m.permutation as usize].to;
 
-<<<<<<< HEAD
-            for (i, v) in to.non_wildcard_values_in_state(state.width) {
-=======
             for (i, v) in to.non_wildcard_values_in_state(state.width(), state.height()) {
->>>>>>> 5c183d31
                 state.put(m.index as usize + i, v);
             }
         }
@@ -531,16 +520,6 @@
         allow_vertical_flip: bool,
         state: &Array2D<&mut [u8]>,
     ) -> Self {
-<<<<<<< HEAD
-        let (from, to) = string.split_once('=').unwrap();
-        let (from, from_len, from_width) = pattern_from_chars(from);
-        let (mut to, to_len, to_width) = pattern_from_chars(to);
-        assert_eq!(from_width, to_width);
-        Self::new(
-            &from[..from_len],
-            &mut to[..to_len],
-            from_width,
-=======
         let mut from_vec = Vec::new();
         let mut to_vec = Vec::new();
         let mut from_width = None;
@@ -562,7 +541,6 @@
             &from_vec,
             &mut to_vec,
             from_width.unwrap(),
->>>>>>> 5c183d31
             allow_rot90,
             allow_vertical_flip,
             state,
@@ -598,11 +576,7 @@
         state: &mut Array2D<&mut [u8]>,
         rng: &mut SmallRng,
         updated: &mut Vec<u32>,
-<<<<<<< HEAD
     ) -> Option<Match> {
-=======
-    ) -> bool {
->>>>>>> 5c183d31
         if self.reinit {
             self.store_initial_matches(state);
             self.reinit = false;
@@ -617,17 +591,12 @@
                 self.reinit = iters > 500;
                 m
             }
-<<<<<<< HEAD
             None => return None,
-=======
-            None => return false,
->>>>>>> 5c183d31
         };
 
         let to = &self.permutations[m.permutation as usize].to;
 
-<<<<<<< HEAD
-        for (i, v) in to.non_wildcard_values_in_state(state.width) {
+        for (i, v) in to.non_wildcard_values_in_state(state.width(), state.height()) {
             state.put(m.index as usize + i, v);
             updated.push(m.index + i as u32);
         }
@@ -646,29 +615,33 @@
         for (permutation_index, permutation) in self.permutations.iter().enumerate() {
             let interactions = &interactions_for_permutation[permutation_index];
 
-            for &(x, y) in interactions.full_matches.iter() {
-                let index = index + state.width as u32 * y as u32 + x as u32;
+            for &(x, y, z) in interactions.full_matches.iter() {
+                let index =
+                    arrays::compose(x as _, y as _, z as _, state.width(), state.height()) as u32;
 
                 // This should always be the case.
                 debug_assert!(match_pattern(&permutation, state, index));
 
                 self.potential_matches.push(Match {
-                    index,
+                    index: index as _,
                     permutation: permutation_index as _,
                 });
             }
 
-            for &(x, y) in interactions.partial_matches.iter() {
-                let x = (index % state.width as u32) as i16 + x as i16;
-                let y = (index / state.width as u32) as i16 + y as i16;
+            for &(match_x, match_y, match_z) in interactions.partial_matches.iter() {
+                let (x, y, z) = arrays::decompose(index as _, state.width(), state.height());
+                let x = x as i16 + match_x as i16;
+                let y = y as i16 + match_y as i16;
+                let z = z as i16 + match_z as i16;
 
                 // Don't need to do this as things will overflow otherwise, but
                 // that feels like asking for trouble.
-                if x < 0 || y < 0 {
+                if x < 0 || y < 0 || z < 0 {
                     continue;
                 }
 
-                let index = state.width as u32 * y as u32 + x as u32;
+                let index =
+                    arrays::compose(x as _, y as _, z as _, state.width(), state.height()) as u32;
 
                 // This check is actually an optimisation, as not checking inputs makes the sampling so much slower. Try it!
                 if !match_pattern(permutation, state, index) {
@@ -676,74 +649,24 @@
                 }
 
                 self.potential_matches.push(Match {
-                    index,
+                    index: index as _,
                     permutation: permutation_index as _,
                 });
             }
         }
     }
-
-    fn update_matches_old(&mut self, state: &Array2D<&mut [u8]>, updated_cells: &[u32]) {
-        for (i, permutation) in self.permutations.iter().enumerate() {
-            for &index in updated_cells {
-                for x in 0..permutation.to.width {
-                    for y in 0..permutation.to.height {
-                        let index = index - x as u32 - (state.width * y) as u32;
-                        if !match_pattern(permutation, state, index) {
-                            continue;
-=======
-        for (i, v) in to.non_wildcard_values_in_state(state.width(), state.height()) {
-            state.put(m.index as usize + i, v);
-            updated.push(m.index + i as u32);
-        }
-        true
-    }
-
-    fn update_matches(&mut self, state: &Array2D<&mut [u8]>, updated_cells: &[u32]) {
-        //let mut bb = BoundingBox::new();
-
-        for &index in updated_cells {
-            //bb.insert(index as _, state.width(), state.height());
-
-            for (i, permutation) in self.permutations.iter().enumerate() {
-                for z in 0..permutation.depth() {
-                    for y in 0..permutation.height() {
-                        for x in 0..permutation.width() {
-                            let offset =
-                                (state.width() * state.height() * z + state.width() * y + x) as u32;
-                            if offset > index {
-                                continue;
-                            }
-                            let index = index - offset;
-                            if !match_pattern(permutation, state, index) {
-                                continue;
-                            }
-                            self.potential_matches.push(Match {
-                                index,
-                                permutation: i as u8,
-                            });
->>>>>>> 5c183d31
-                        }
-                    }
-                }
-            }
-
-            //dbg!(updated_cells.len() * self.permutations[0].from.to.len());
-        }
-    }
-}
-
-<<<<<<< HEAD
+}
+
 // A list of known match/interactions between two permutations of two patterns.
 #[derive(Default, Debug)]
 struct Interactions {
     // The locations where a pattern's input fits entirely within another
     // pattern's output. These subsequently don't need to be checked when inserting
     // into the match list. Kinda like pre-flight checkins or whatever.
-    full_matches: Vec<(u8, u8)>,
+    full_matches: Vec<(u8, u8, u8)>,
     // Locations where there could be a match due to going off the sides of the
     // pattern's output or thanks to wildcards, but where we aren't sure. These need to be checked.
-    partial_matches: Vec<(i8, i8)>,
+    partial_matches: Vec<(i8, i8, i8)>,
 }
 
 // is a(.from) inside b(.to)?
@@ -759,60 +682,73 @@
 
             // Loop through starting offsets. These can be negative. e.g. if both input_of and output_of are 2x2,
             // this is -1 .. 2 .
-            for y in 1 - input_of.height() as i8..output_of.height() as i8 {
-                'outer: for x in 1 - input_of.width() as i8..output_of.width() as i8 {
-                    // Record whether the interaction is totally within the bounds of b.
-                    let mut is_in_bounds = true;
-                    let mut wildcards_only = true;
-
-                    for input_y in 0 as _..input_of.height() {
-                        for input_x in 0 as _..input_of.width() {
-                            let output_x = x + input_x as i8;
-                            let output_y = y + input_y as i8;
-
-                            if output_x < 0
-                                || output_y < 0
-                                || output_x >= output_of.width() as _
-                                || output_y >= output_of.height() as _
-                            {
-                                is_in_bounds = false;
+            for z in 1 - input_of.depth() as i8 .. output_of.depth() as i8 {
+                for y in 1 - input_of.height() as i8..output_of.height() as i8 {
+                    'outer: for x in 1 - input_of.width() as i8..output_of.width() as i8 {
+                        // Record whether the interaction is totally within the bounds of b.
+                        let mut is_in_bounds = true;
+                        let mut wildcards_only = true;
+
+                        for input_z in 0 as _..input_of.depth() {
+                            for input_y in 0 as _..input_of.height() {
+                                for input_x in 0 as _..input_of.width() {
+                                    let output_x = x + input_x as i8;
+                                    let output_y = y + input_y as i8;
+                                    let output_z = z + input_z as i8;
+
+                                    if output_x < 0
+                                        || output_y < 0
+                                        || output_x >= output_of.width() as _
+                                        || output_y >= output_of.height() as _
+                                    {
+                                        is_in_bounds = false;
+                                        continue;
+                                    }
+
+                                    let mut output = output_of.to.get(
+                                        output_x as _,
+                                        output_y as _,
+                                        output_z as _,
+                                    );
+                                    // If the b.to value is a wildcard then look into what
+                                    // b.from was.
+                                    if output == WILDCARD {
+                                        output = output_of.from.get(
+                                            output_x as _,
+                                            output_y as _,
+                                            output_z as _,
+                                        );
+                                    }
+                                    // If _that_ was a wildcard then we assume a match.
+                                    if output == WILDCARD {
+                                        continue;
+                                    }
+
+                                    // Note that the pattern isn't all wildcards.
+                                    wildcards_only = false;
+
+                                    let input = input_of.from.get(input_x, input_y, input_z);
+
+                                    // If the expected value is a wildcard then it's fine.
+                                    // If it's not and isn't the expected value then there isn't a match.
+                                    if input != WILDCARD && input != output {
+                                        continue 'outer;
+                                    }
+                                }
+                            }
+
+                            // If the match consists soley of wildcards, then it doesn't count.
+                            if wildcards_only {
                                 continue;
                             }
 
-                            let mut output = output_of.to.get(output_x as _, output_y as _);
-                            // If the b.to value is a wildcard then look into what
-                            // b.from was.
-                            if output == WILDCARD {
-                                output = output_of.from.get(output_x as _, output_y as _);
-                            }
-                            // If _that_ was a wildcard then we assume a match.
-                            if output == WILDCARD {
-                                continue;
-                            }
-
-                            // Note that the pattern isn't all wildcards.
-                            wildcards_only = false;
-
-                            let input = input_of.from.get(input_x, input_y);
-
-                            // If the expected value is a wildcard then it's fine.
-                            // If it's not and isn't the expected value then there isn't a match.
-                            if input != WILDCARD && input != output {
-                                continue 'outer;
+                            if is_in_bounds {
+                                interactions.full_matches.push((x as _, y as _, z as _));
+                            } else {
+                                interactions.partial_matches.push((x, y, z));
                             }
                         }
                     }
-
-                    // If the match consists soley of wildcards, then it doesn't count.
-                    if wildcards_only {
-                        continue;
-                    }
-
-                    if is_in_bounds {
-                        interactions.full_matches.push((x as _, y as _));
-                    } else {
-                        interactions.partial_matches.push((x, y));
-                    }
                 }
             }
 
@@ -824,7 +760,7 @@
 
     interactions
 }
-
+/*
 fn _print_ascii(array: &Array2D) {
     for row in array.rows() {
         for &v in row {
@@ -835,31 +771,6 @@
             }
         }
         println!();
-=======
-#[derive(Debug)]
-struct BoundingBox {
-    min: [usize; 3],
-    max: [usize; 3],
-}
-
-impl BoundingBox {
-    fn new() -> Self {
-        Self {
-            min: [usize::max_value(); 3],
-            max: [0; 3],
-        }
-    }
-
-    fn insert(&mut self, index: usize, state_width: usize, state_height: usize) {
-        let (x, y, z) = arrays::decompose(index, state_width, state_height);
-
-        self.min[0] = self.min[0].min(x);
-        self.min[1] = self.min[1].min(y);
-        self.min[2] = self.min[2].min(z);
-
-        self.max[0] = self.max[0].max(x);
-        self.max[1] = self.max[1].max(y);
-        self.max[2] = self.max[2].max(z);
->>>>>>> 5c183d31
-    }
-}+    }
+}
+*/